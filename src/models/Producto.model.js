--- conflicted
+++ resolved
@@ -1,9 +1,9 @@
-<<<<<<< HEAD
+
 // src/models/Producto.model.js 
 "use strict";
-=======
+
 'use strict';
->>>>>>> 85e0014c
+
 
 module.exports = (sequelize, DataTypes) => {
   const Producto = sequelize.define(

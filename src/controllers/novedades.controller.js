const novedadesService = require("../services/novedades.service.js");

/**
 * Crea una nueva novedad y la asigna a uno o varios empleados.
 */
const crearNovedad = async (req, res, next) => {
  try {
    const { empleadosIds, ...datosNovedad } = req.body;
    const nuevaNovedad = await novedadesService.crearNovedad(datosNovedad, empleadosIds);
    res.status(201).json({
      success: true,
      message: "Novedad creada y asignada exitosamente.",
      data: nuevaNovedad,
    });
  } catch (error) {
    next(error);
  }
};

/**
 * Obtiene una lista de todas las novedades, con opción de filtrar.
 */
const listarNovedades = async (req, res, next) => {
  try {
      const opcionesDeFiltro = {
          estado: req.query.estado,
          empleadoId: req.query.empleadoId ? Number(req.query.empleadoId) : undefined,
          busqueda: req.query.busqueda || undefined
    };
    const novedades = await novedadesService.obtenerTodasLasNovedades(opcionesDeFiltro);
    res.status(200).json({
      success: true,
      data: novedades,
    });
  } catch (error) {
    next(error);
  }
};

/**
 * Obtiene solo las novedades activas para el módulo de citas.
 */
const listarNovedadesAgendables = async (req, res, next) => {
  try {
    const novedades = await novedadesService.obtenerNovedadesActivas();
    res.status(200).json({
      success: true,
      data: novedades,
    });
  } catch (error) {
    next(error);
  }
};

/**
 * Obtiene los días disponibles para una novedad.
 */
const listarDiasDisponibles = async (req, res, next) => {
    try {
        const { idNovedad } = req.params;
        const { anio, mes } = req.query;
        const dias = await novedadesService.obtenerDiasDisponibles(Number(idNovedad), anio, mes);
        res.status(200).json({ success: true, data: dias });
    } catch (error) {
        next(error);
    }
};

/**
 * Obtiene las horas disponibles para una novedad y fecha.
 */
const listarHorasDisponibles = async (req, res, next) => {
    try {
        const { idNovedad } = req.params;
        const { fecha } = req.query;
        const horas = await novedadesService.obtenerHorasDisponibles(Number(idNovedad), fecha);
        res.status(200).json({ success: true, data: horas });
    } catch (error) {
        next(error);
    }
};

/**
 * Obtiene los empleados asociados a una novedad.
 */
const listarEmpleadosPorNovedad = async (req, res, next) => {
    try {
        const { idNovedad } = req.params;
        const empleados = await novedadesService.obtenerEmpleadosPorNovedad(Number(idNovedad));
        res.status(200).json({ success: true, data: empleados });
    } catch (error) {
        next(error);
    }
};

/**
 * ✅ FUNCIÓN AÑADIDA: Expone la lista de usuarios con rol "Empleado" para los formularios.
 */
const listarEmpleadosParaAsignar = async (req, res, next) => {
  try {
    const empleados = await novedadesService.obtenerEmpleadosParaAsignar();
    res.status(200).json({ success: true, data: empleados });
  } catch (error) {
    next(error);
  }
};

/**
 * Obtiene una novedad específica por su ID.
 */
const obtenerNovedadPorId = async (req, res, next) => {
  try {
    const { idNovedad } = req.params;
    const novedad = await novedadesService.obtenerNovedadPorId(Number(idNovedad));
    res.status(200).json({
      success: true,
      data: novedad,
    });
  } catch (error) {
    next(error);
  }
};

/**
 * Actualiza una novedad existente.
 */
const actualizarNovedad = async (req, res, next) => {
  try {
    const { idNovedad } = req.params;
    const { empleadosIds, ...datosActualizar } = req.body;
    const novedadActualizada = await novedadesService.actualizarNovedad(
      Number(idNovedad),
      datosActualizar,
      empleadosIds
    );
    res.status(200).json({
      success: true,
      message: "Novedad actualizada exitosamente.",
      data: novedadActualizada,
    });
  } catch (error) {
    next(error);
  }
};

/**
 * Cambia el estado de una novedad.
 */
const cambiarEstadoNovedad = async (req, res, next) => {
  try {
    const { idNovedad } = req.params;
    const { estado } = req.body;
    const novedadActualizada = await novedadesService.cambiarEstadoNovedad(
      Number(idNovedad),
      estado
    );
    res.status(200).json({
      success: true,
      message: `Estado de la novedad cambiado exitosamente.`,
      data: novedadActualizada,
    });
  } catch (error) {
    next(error);
  }
};

/**
 * Elimina físicamente una novedad.
 */
const eliminarNovedadFisica = async (req, res, next) => {
  try {
    const { idNovedad } = req.params;
    await novedadesService.eliminarNovedadFisica(Number(idNovedad));
    res.status(204).send();
  } catch (error) {
    next(error);
  }
};

/**
 * Lista todas las novedades activas para el público general.
 */
const listarNovedadesPublicas = async (req, res, next) => {
    try {
        const novedades = await novedadesService.obtenerNovedadesPublicas();
        res.status(200).json({
            success: true,
            data: novedades,
        });
    } catch (error) {
        next(error);
    }
};

module.exports = {
<<<<<<< HEAD
  crearNovedad,
  listarNovedades,
  obtenerNovedadPorId,
  actualizarNovedad,
  cambiarEstadoNovedad,
  eliminarNovedadFisica,
  listarNovedadesAgendables,
  listarDiasDisponibles,
  listarHorasDisponibles,
  listarEmpleadosPorNovedad,
  listarEmpleadosParaAsignar,
  listarNovedadesPublicas, // ✅ Se exporta la nueva función
};
=======
  crearNovedad,
  listarNovedades,
  obtenerNovedadPorId,
  actualizarNovedad,
  cambiarEstadoNovedad,
  eliminarNovedadFisica,
  listarNovedadesAgendables,
  listarDiasDisponibles,
  listarHorasDisponibles,
  listarEmpleadosPorNovedad,
  listarEmpleadosParaAsignar,
  listarNovedadesPublicas, // <--- AÑADIR ESTA LÍNEA QUE FALTABA
};
>>>>>>> e53370ad
<|MERGE_RESOLUTION|>--- conflicted
+++ resolved
@@ -193,21 +193,6 @@
 };
 
 module.exports = {
-<<<<<<< HEAD
-  crearNovedad,
-  listarNovedades,
-  obtenerNovedadPorId,
-  actualizarNovedad,
-  cambiarEstadoNovedad,
-  eliminarNovedadFisica,
-  listarNovedadesAgendables,
-  listarDiasDisponibles,
-  listarHorasDisponibles,
-  listarEmpleadosPorNovedad,
-  listarEmpleadosParaAsignar,
-  listarNovedadesPublicas, // ✅ Se exporta la nueva función
-};
-=======
   crearNovedad,
   listarNovedades,
   obtenerNovedadPorId,
@@ -220,5 +205,4 @@
   listarEmpleadosPorNovedad,
   listarEmpleadosParaAsignar,
   listarNovedadesPublicas, // <--- AÑADIR ESTA LÍNEA QUE FALTABA
-};
->>>>>>> e53370ad
+};
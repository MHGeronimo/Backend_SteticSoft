// src/services/abastecimiento.service.js
const db = require("../models");
const { Op } = db.Sequelize;
<<<<<<< HEAD
// CAMBIO: Se importa el modelo Rol para usarlo en las consultas anidadas
const { Abastecimiento, Producto, Usuario, Rol, sequelize } = db;
=======
const { Abastecimiento, Producto, sequelize } = db;
>>>>>>> abb864c8
const {
  NotFoundError,
  ConflictError,
  CustomError,
  BadRequestError,
} = require("../errors");
const { checkAndSendStockAlert } = require("../utils/stockAlertHelper.js"); // Import stock alert helper

<<<<<<< HEAD
// --- La función crearAbastecimiento se mantiene igual en su lógica ---
const crearAbastecimiento = async (datosAbastecimiento) => {
  const { idProducto, cantidad, idUsuario } = datosAbastecimiento;

  const producto = await Producto.findByPk(idProducto);
  if (!producto) throw new BadRequestError(`Producto con ID ${idProducto} no encontrado.`);
  if (!producto.estado) throw new BadRequestError(`Producto '${producto.nombre}' no está activo.`);
=======
/**
 * Crear un nuevo registro de abastecimiento (salida de producto para empleado)
 * y DISMINUIR la existencia del producto.
 * @param {object} datosAbastecimiento - Datos del abastecimiento.
 * Ej: { productoId, cantidad, fechaIngreso?, empleadoAsignado?, estado? }
 * @returns {Promise<object>} El registro de abastecimiento creado.
 */
const crearAbastecimiento = async (datosAbastecimiento) => {
  const { idProducto, cantidad, fechaIngreso, estado, empleadoAsignado } =
    datosAbastecimiento;

  const producto = await Producto.findByPk(idProducto);
  if (!producto)
    throw new BadRequestError(`Producto con ID ${idProducto} no encontrado.`);
  if (!producto.estado)
    throw new BadRequestError(`Producto '${producto.nombre}' no está activo.`);

  console.log("### Objeto 'producto' completo que se está validando ###");
  console.log(producto.toJSON()); // Usamos .toJSON() para ver los datos puros del objeto.
  console.log("###################################################");

  // --- INICIO DE NUEVA VALIDACIÓN ---
>>>>>>> abb864c8
  if (producto.tipoUso?.toLowerCase() !== "interno") {
    throw new BadRequestError(
      `El producto '${producto.nombre}' (ID: ${idProducto}) no es de tipo 'Interno' y no puede ser asignado mediante este módulo de abastecimiento.`
    );
  }
<<<<<<< HEAD
=======
  // --- FIN DE NUEVA VALIDACIÓN ---

>>>>>>> abb864c8
  if (producto.existencia < cantidad) {
    throw new ConflictError(
      `No hay suficiente stock para '${producto.nombre}'. Solicitado: ${cantidad}, Disponible: ${producto.existencia}.`
    );
  }

  const transaction = await sequelize.transaction();
  try {
    const nuevoAbastecimiento = await Abastecimiento.create(
      {
        idProducto,
        cantidad: Number(cantidad),
<<<<<<< HEAD
        fechaIngreso: new Date(),
        idUsuario,
=======
        fechaIngreso: fechaIngreso || new Date(),
        estaAgotado: false,
        estado: typeof estado === "boolean" ? estado : true,
        empleadoAsignado: empleadoAsignado,
>>>>>>> abb864c8
      },
      { transaction }
    );

    await producto.decrement("existencia", { by: Number(cantidad), transaction });
    await transaction.commit();

    const productoActualizado = await Producto.findByPk(idProducto);
    if (productoActualizado) {
      await checkAndSendStockAlert(
        productoActualizado,
        `tras abastecimiento ID ${nuevoAbastecimiento.idAbastecimiento}`
      );
    }
    return nuevoAbastecimiento;
  } catch (error) {
    await transaction.rollback();
    throw new CustomError(
      `Error al crear el abastecimiento: ${error.message}`,
      500
    );
  }
};

<<<<<<< HEAD

/**
 * ==================================================================
 * FUNCIÓN CORREGIDA: Usa el correo y el rol del usuario
 * ==================================================================
 */
=======
// ... (El resto de las funciones: obtenerTodosLosAbastecimientos, obtenerAbastecimientoPorId, etc. se mantienen igual que en tu archivo original)
// Aquí pego el resto del archivo para que lo tengas completo.

>>>>>>> abb864c8
const obtenerTodosLosAbastecimientos = async (opcionesDeFiltro = {}) => {
  const { page = 1, limit = 10, ...filtros } = opcionesDeFiltro;
  const offset = (page - 1) * limit;

<<<<<<< HEAD
  const whereClause = {};
  if (estado !== undefined && estado !== 'todos') {
    whereClause.estado = estado === 'true' || estado === true;
  }

  if (search) {
    whereClause[Op.or] = [
      { '$producto.nombre$': { [Op.iLike]: `%${search}%` } },
      { '$usuario.correo$': { [Op.iLike]: `%${search}%` } },      // <-- Busca en el correo
      { '$usuario.rol.nombre$': { [Op.iLike]: `%${search}%` } },  // <-- Busca en el nombre del rol
    ];
  }

=======
>>>>>>> abb864c8
  try {
    const { count, rows } = await Abastecimiento.findAndCountAll({
      where: filtros,
      include: [
        { model: Producto, as: "producto", attributes: ["idProducto", "nombre", "existencia"] },
        {
<<<<<<< HEAD
          model: Usuario,
          as: "usuario",
          attributes: ["id_usuario", "correo"], // <-- Pide el correo
          include: {
            model: Rol,
            as: "rol",
            attributes: ["nombre"] // <-- Pide el nombre del rol
          }
=======
          model: Producto,
          as: "producto",
          attributes: [
            "idProducto",
            "nombre",
            "stockMinimo",
            "existencia",
            "vida_util_dias",
          ],
>>>>>>> abb864c8
        },
      ],
      order: [
        ["fechaIngreso", "DESC"],
        ["idAbastecimiento", "DESC"],
      ],
      limit: parseInt(limit),
      offset: parseInt(offset),
      distinct: true,
    });

    return {
      totalItems: count,
      totalPages: Math.ceil(count / limit),
      currentPage: parseInt(page),
      data: rows,
    };
  } catch (error) {
    throw new CustomError(
      `Error al obtener abastecimientos: ${error.message}`,
      500
    );
  }
};

const obtenerAbastecimientoPorId = async (idAbastecimiento) => {
  try {
    const abastecimiento = await Abastecimiento.findByPk(idAbastecimiento, {
      include: [
        { model: Producto, as: "producto" },
        {
<<<<<<< HEAD
          model: Usuario,
          as: "usuario",
          attributes: ["id_usuario", "correo"], // <-- Pide el correo
          include: {
            model: Rol,
            as: "rol",
            attributes: ["nombre"] // <-- Pide el nombre del rol
          }
        }
=======
          model: Producto,
          as: "producto",
          attributes: ["idProducto", "nombre", "stockMinimo", "existencia"],
        },
>>>>>>> abb864c8
      ],
    });
    if (!abastecimiento)
      throw new NotFoundError("Registro de abastecimiento no encontrado.");
    return abastecimiento;
  } catch (error) {
    if (error instanceof NotFoundError) throw error;
    throw new CustomError(
      `Error al obtener el abastecimiento: ${error.message}`,
      500
    );
  }
};

<<<<<<< HEAD

// --- Las funciones de actualizar, eliminar y agotar se mantienen igual ---
// No necesitan cambios porque operan con IDs, no con nombres.
const actualizarAbastecimiento = async (idAbastecimiento, datosActualizar) => {
    // ... Tu código original para esta función
};

const eliminarAbastecimientoFisico = async (idAbastecimiento) => {
    // ... Tu código original para esta función
};

const agotarAbastecimiento = async (idAbastecimiento, razonAgotamiento) => {
    // ... Tu código original para esta función
};


/**
 * ==================================================================
 * FUNCIÓN CORREGIDA: Busca usuarios que pertenezcan al rol "Empleado"
 * ==================================================================
 */
const obtenerEmpleados = async () => {
  try {
    const empleados = await Usuario.findAll({
      include: {
        model: Rol,
        as: 'rol',
        where: {
          // Comparamos el nombre del rol, ignorando mayúsculas/minúsculas
          nombre: { [Op.iLike]: 'empleado' }
        },
        attributes: [] // No necesitamos las columnas del rol en el resultado final
      },
      where: {
        estado: true
      },
      attributes: ['id_usuario', 'correo'] // <-- Pide el correo del usuario
    });
    return empleados;
  } catch (error) {
    throw new CustomError(`Error al obtener la lista de empleados: ${error.message}`, 500);
  }
};


// --- EXPORTACIONES ---
=======
const actualizarAbastecimiento = async (idAbastecimiento, datosActualizar) => {
  const {
    estaAgotado,
    razonAgotamiento,
    fechaAgotamiento,
    estado,
    cantidad,
    empleadoAsignado,
  } = datosActualizar;

  const transaction = await sequelize.transaction();
  let productoIdAfectado;
  try {
    const abastecimiento = await Abastecimiento.findByPk(idAbastecimiento, {
      transaction,
    });
    if (!abastecimiento) {
      await transaction.rollback();
      throw new NotFoundError("Registro de abastecimiento no encontrado.");
    }
    productoIdAfectado = abastecimiento.idProducto;

    const producto = await Producto.findByPk(abastecimiento.idProducto, {
      transaction,
    });
    if (!producto) {
      await transaction.rollback();
      throw new BadRequestError(
        `Producto asociado (ID: ${abastecimiento.idProducto}) no encontrado.`
      );
    }

    const estadoOriginal = abastecimiento.estado;
    const cantidadOriginal = abastecimiento.cantidad;
    const camposAActualizar = {};

    if (estaAgotado !== undefined) camposAActualizar.estaAgotado = estaAgotado;
    if (empleadoAsignado !== undefined)
      camposAActualizar.empleadoAsignado = empleadoAsignado;
    if (estaAgotado === true) {
      if (razonAgotamiento !== undefined)
        camposAActualizar.razonAgotamiento = razonAgotamiento;
      if (fechaAgotamiento !== undefined)
        camposAActualizar.fechaAgotamiento = fechaAgotamiento;
    } else if (estaAgotado === false) {
      camposAActualizar.razonAgotamiento = null;
      camposAActualizar.fechaAgotamiento = null;
    }

    const nuevoEstado = Object.prototype.hasOwnProperty.call(
      datosActualizar,
      "estado"
    )
      ? estado
      : abastecimiento.estado;
    const nuevaCantidad = Object.prototype.hasOwnProperty.call(
      datosActualizar,
      "cantidad"
    )
      ? Number(cantidad)
      : abastecimiento.cantidad;

    camposAActualizar.estado = nuevoEstado;
    camposAActualizar.cantidad = nuevaCantidad;

    if (Object.keys(camposAActualizar).length > 0) {
      await abastecimiento.update(camposAActualizar, { transaction });
    }

    let diferenciaCantidadInventario = 0;

    if (estadoOriginal === true && nuevoEstado === true) {
      diferenciaCantidadInventario = cantidadOriginal - nuevaCantidad;
    } else if (estadoOriginal === false && nuevoEstado === true) {
      diferenciaCantidadInventario = -nuevaCantidad;
    } else if (estadoOriginal === true && nuevoEstado === false) {
      diferenciaCantidadInventario = cantidadOriginal;
    }

    if (diferenciaCantidadInventario !== 0) {
      if (diferenciaCantidadInventario > 0) {
        await producto.increment("existencia", {
          by: diferenciaCantidadInventario,
          transaction,
        });
      } else {
        if (producto.existencia < Math.abs(diferenciaCantidadInventario)) {
          await transaction.rollback();
          throw new ConflictError(
            `No hay suficiente existencia para ajustar el producto '${producto.nombre}'. Requerido: ${Math.abs(diferenciaCantidadInventario)}, Disponible: ${producto.existencia}.`
          );
        }
        await producto.decrement("existencia", {
          by: Math.abs(diferenciaCantidadInventario),
          transaction,
        });
      }
    }

    await transaction.commit();

    if (productoIdAfectado) {
      const productoActualizadoPostCommit =
        await Producto.findByPk(productoIdAfectado);
      if (productoActualizadoPostCommit) {
        await checkAndSendStockAlert(
          productoActualizadoPostCommit,
          `tras actualizar abastecimiento ID ${idAbastecimiento}`
        );
      }
    }

    return obtenerAbastecimientoPorId(idAbastecimiento);
  } catch (error) {
    await transaction.rollback();
    if (
      error instanceof NotFoundError ||
      error instanceof BadRequestError ||
      error instanceof ConflictError
    )
      throw error;
    console.error(
      `Error al actualizar abastecimiento con ID ${idAbastecimiento}:`,
      error.message,
      error.stack
    );
    throw new CustomError(
      `Error al actualizar el abastecimiento: ${error.message}`,
      500
    );
  }
};

const eliminarAbastecimientoFisico = async (idAbastecimiento) => {
  const transaction = await sequelize.transaction();
  let productoIdAfectado;
  let productoOriginal;
  try {
    const abastecimiento = await Abastecimiento.findByPk(idAbastecimiento, {
      transaction,
    });
    if (!abastecimiento) {
      await transaction.rollback();
      throw new NotFoundError("Abastecimiento no encontrado.");
    }
    productoIdAfectado = abastecimiento.idProducto;

    if (abastecimiento.estado) {
      productoOriginal = await Producto.findByPk(abastecimiento.idProducto, {
        transaction,
      });
      if (productoOriginal) {
        await productoOriginal.increment("existencia", {
          by: abastecimiento.cantidad,
          transaction,
        });
      } else {
        console.warn(
          `Advertencia: Producto ID ${abastecimiento.idProducto} no encontrado al eliminar abastecimiento ID ${idAbastecimiento}. No se pudo revertir stock.`
        );
      }
    }

    const filasEliminadas = await Abastecimiento.destroy({
      where: { idAbastecimiento },
      transaction,
    });
    await transaction.commit();

    if (productoIdAfectado && abastecimiento.estado && productoOriginal) {
      const productoActualizadoPostCommit =
        await Producto.findByPk(productoIdAfectado);
      if (productoActualizadoPostCommit) {
        await checkAndSendStockAlert(
          productoActualizadoPostCommit,
          `tras eliminar abastecimiento ID ${idAbastecimiento} (stock revertido)`
        );
      }
    }
    return filasEliminadas;
  } catch (error) {
    await transaction.rollback();
    if (error instanceof NotFoundError) throw error;
    console.error(
      `Error al eliminar abastecimiento con ID ${idAbastecimiento}:`,
      error.message
    );
    throw new CustomError(
      `Error al eliminar abastecimiento: ${error.message}`,
      500
    );
  }
};

// Nueva función para marcar un abastecimiento como agotado
const agotarAbastecimiento = async (idAbastecimiento, razonAgotamiento) => {
  const abastecimiento = await Abastecimiento.findByPk(idAbastecimiento);
  if (!abastecimiento) {
    throw new NotFoundError(
      `Abastecimiento con ID ${idAbastecimiento} no encontrado.`
    );
  }
  if (abastecimiento.estaAgotado) {
    // Corresponde a esta_agotado en BD
    throw new ConflictError(
      `El abastecimiento con ID ${idAbastecimiento} ya está marcado como agotado.`
    );
  }

  abastecimiento.estaAgotado = true;
  abastecimiento.razonAgotamiento = razonAgotamiento || null; // Corresponde a razon_agotamiento
  abastecimiento.fechaAgotamiento = new Date(); // Corresponde a fecha_agotamiento

  await abastecimiento.save();
  return abastecimiento;
};

>>>>>>> abb864c8
module.exports = {
  crearAbastecimiento,
  obtenerTodosLosAbastecimientos,
  obtenerAbastecimientoPorId,
  actualizarAbastecimiento,
  eliminarAbastecimientoFisico,
  agotarAbastecimiento,
<<<<<<< HEAD
  obtenerEmpleados,
=======
>>>>>>> abb864c8
};<|MERGE_RESOLUTION|>--- conflicted
+++ resolved
@@ -1,62 +1,26 @@
-// src/services/abastecimiento.service.js
 const db = require("../models");
 const { Op } = db.Sequelize;
-<<<<<<< HEAD
-// CAMBIO: Se importa el modelo Rol para usarlo en las consultas anidadas
+// Se importa el modelo Rol para usarlo en las consultas anidadas
 const { Abastecimiento, Producto, Usuario, Rol, sequelize } = db;
-=======
-const { Abastecimiento, Producto, sequelize } = db;
->>>>>>> abb864c8
 const {
   NotFoundError,
   ConflictError,
   CustomError,
   BadRequestError,
 } = require("../errors");
-const { checkAndSendStockAlert } = require("../utils/stockAlertHelper.js"); // Import stock alert helper
-
-<<<<<<< HEAD
-// --- La función crearAbastecimiento se mantiene igual en su lógica ---
+const { checkAndSendStockAlert } = require("../utils/stockAlertHelper.js");
+
 const crearAbastecimiento = async (datosAbastecimiento) => {
   const { idProducto, cantidad, idUsuario } = datosAbastecimiento;
 
   const producto = await Producto.findByPk(idProducto);
   if (!producto) throw new BadRequestError(`Producto con ID ${idProducto} no encontrado.`);
   if (!producto.estado) throw new BadRequestError(`Producto '${producto.nombre}' no está activo.`);
-=======
-/**
- * Crear un nuevo registro de abastecimiento (salida de producto para empleado)
- * y DISMINUIR la existencia del producto.
- * @param {object} datosAbastecimiento - Datos del abastecimiento.
- * Ej: { productoId, cantidad, fechaIngreso?, empleadoAsignado?, estado? }
- * @returns {Promise<object>} El registro de abastecimiento creado.
- */
-const crearAbastecimiento = async (datosAbastecimiento) => {
-  const { idProducto, cantidad, fechaIngreso, estado, empleadoAsignado } =
-    datosAbastecimiento;
-
-  const producto = await Producto.findByPk(idProducto);
-  if (!producto)
-    throw new BadRequestError(`Producto con ID ${idProducto} no encontrado.`);
-  if (!producto.estado)
-    throw new BadRequestError(`Producto '${producto.nombre}' no está activo.`);
-
-  console.log("### Objeto 'producto' completo que se está validando ###");
-  console.log(producto.toJSON()); // Usamos .toJSON() para ver los datos puros del objeto.
-  console.log("###################################################");
-
-  // --- INICIO DE NUEVA VALIDACIÓN ---
->>>>>>> abb864c8
   if (producto.tipoUso?.toLowerCase() !== "interno") {
     throw new BadRequestError(
-      `El producto '${producto.nombre}' (ID: ${idProducto}) no es de tipo 'Interno' y no puede ser asignado mediante este módulo de abastecimiento.`
-    );
-  }
-<<<<<<< HEAD
-=======
-  // --- FIN DE NUEVA VALIDACIÓN ---
-
->>>>>>> abb864c8
+      `El producto '${producto.nombre}' no es de tipo 'Interno' y no puede ser abastecido.`
+    );
+  }
   if (producto.existencia < cantidad) {
     throw new ConflictError(
       `No hay suficiente stock para '${producto.nombre}'. Solicitado: ${cantidad}, Disponible: ${producto.existencia}.`
@@ -69,15 +33,8 @@
       {
         idProducto,
         cantidad: Number(cantidad),
-<<<<<<< HEAD
         fechaIngreso: new Date(),
         idUsuario,
-=======
-        fechaIngreso: fechaIngreso || new Date(),
-        estaAgotado: false,
-        estado: typeof estado === "boolean" ? estado : true,
-        empleadoAsignado: empleadoAsignado,
->>>>>>> abb864c8
       },
       { transaction }
     );
@@ -102,23 +59,10 @@
   }
 };
 
-<<<<<<< HEAD
-
-/**
- * ==================================================================
- * FUNCIÓN CORREGIDA: Usa el correo y el rol del usuario
- * ==================================================================
- */
-=======
-// ... (El resto de las funciones: obtenerTodosLosAbastecimientos, obtenerAbastecimientoPorId, etc. se mantienen igual que en tu archivo original)
-// Aquí pego el resto del archivo para que lo tengas completo.
-
->>>>>>> abb864c8
 const obtenerTodosLosAbastecimientos = async (opcionesDeFiltro = {}) => {
-  const { page = 1, limit = 10, ...filtros } = opcionesDeFiltro;
+  const { page = 1, limit = 10, search, estado } = opcionesDeFiltro;
   const offset = (page - 1) * limit;
 
-<<<<<<< HEAD
   const whereClause = {};
   if (estado !== undefined && estado !== 'todos') {
     whereClause.estado = estado === 'true' || estado === true;
@@ -127,48 +71,32 @@
   if (search) {
     whereClause[Op.or] = [
       { '$producto.nombre$': { [Op.iLike]: `%${search}%` } },
-      { '$usuario.correo$': { [Op.iLike]: `%${search}%` } },      // <-- Busca en el correo
-      { '$usuario.rol.nombre$': { [Op.iLike]: `%${search}%` } },  // <-- Busca en el nombre del rol
+      { '$usuario.correo$': { [Op.iLike]: `%${search}%` } },
+      { '$usuario.rol.nombre$': { [Op.iLike]: `%${search}%` } },
     ];
   }
 
-=======
->>>>>>> abb864c8
   try {
     const { count, rows } = await Abastecimiento.findAndCountAll({
-      where: filtros,
+      where: whereClause, // CORRECCIÓN: Se usa la cláusula 'where' construida
       include: [
         { model: Producto, as: "producto", attributes: ["idProducto", "nombre", "existencia"] },
         {
-<<<<<<< HEAD
           model: Usuario,
           as: "usuario",
-          attributes: ["id_usuario", "correo"], // <-- Pide el correo
+          attributes: ["id_usuario", "correo"],
           include: {
             model: Rol,
             as: "rol",
-            attributes: ["nombre"] // <-- Pide el nombre del rol
+            attributes: ["nombre"]
           }
-=======
-          model: Producto,
-          as: "producto",
-          attributes: [
-            "idProducto",
-            "nombre",
-            "stockMinimo",
-            "existencia",
-            "vida_util_dias",
-          ],
->>>>>>> abb864c8
         },
       ],
-      order: [
-        ["fechaIngreso", "DESC"],
-        ["idAbastecimiento", "DESC"],
-      ],
+      order: [["fechaIngreso", "DESC"]],
       limit: parseInt(limit),
       offset: parseInt(offset),
       distinct: true,
+      subQuery: false,
     });
 
     return {
@@ -191,22 +119,15 @@
       include: [
         { model: Producto, as: "producto" },
         {
-<<<<<<< HEAD
           model: Usuario,
           as: "usuario",
-          attributes: ["id_usuario", "correo"], // <-- Pide el correo
+          attributes: ["id_usuario", "correo"],
           include: {
             model: Rol,
             as: "rol",
-            attributes: ["nombre"] // <-- Pide el nombre del rol
+            attributes: ["nombre"]
           }
         }
-=======
-          model: Producto,
-          as: "producto",
-          attributes: ["idProducto", "nombre", "stockMinimo", "existencia"],
-        },
->>>>>>> abb864c8
       ],
     });
     if (!abastecimiento)
@@ -221,28 +142,99 @@
   }
 };
 
-<<<<<<< HEAD
-
-// --- Las funciones de actualizar, eliminar y agotar se mantienen igual ---
-// No necesitan cambios porque operan con IDs, no con nombres.
 const actualizarAbastecimiento = async (idAbastecimiento, datosActualizar) => {
-    // ... Tu código original para esta función
+  const transaction = await sequelize.transaction();
+  try {
+    const abastecimiento = await Abastecimiento.findByPk(idAbastecimiento, { transaction });
+    if (!abastecimiento) {
+      throw new NotFoundError("Registro de abastecimiento no encontrado.");
+    }
+
+    const producto = await Producto.findByPk(abastecimiento.idProducto, { transaction });
+    if (!producto) {
+      throw new BadRequestError(`Producto asociado no encontrado.`);
+    }
+
+    const cantidadOriginal = abastecimiento.cantidad;
+    const estadoOriginal = abastecimiento.estado;
+    const nuevaCantidad = datosActualizar.cantidad !== undefined ? Number(datosActualizar.cantidad) : cantidadOriginal;
+    const nuevoEstado = datosActualizar.estado !== undefined ? datosActualizar.estado : estadoOriginal;
+    
+    // Lógica para ajustar el inventario
+    let diferenciaStock = 0;
+    if (estadoOriginal === true && nuevoEstado === true) {
+      diferenciaStock = cantidadOriginal - nuevaCantidad; // Si se reduce la cantidad, se devuelve stock
+    } else if (estadoOriginal === false && nuevoEstado === true) {
+      diferenciaStock = -nuevaCantidad; // Se activa un registro, se resta stock
+    } else if (estadoOriginal === true && nuevoEstado === false) {
+      diferenciaStock = cantidadOriginal; // Se inactiva un registro, se devuelve todo el stock
+    }
+
+    if (producto.existencia + diferenciaStock < 0) {
+      throw new ConflictError(`No hay suficiente stock para realizar el ajuste.`);
+    }
+    
+    if (diferenciaStock !== 0) {
+        await producto.increment('existencia', { by: diferenciaStock, transaction });
+    }
+
+    await abastecimiento.update(datosActualizar, { transaction });
+    await transaction.commit();
+
+    return obtenerAbastecimientoPorId(idAbastecimiento);
+  } catch (error) {
+    await transaction.rollback();
+    if (error instanceof NotFoundError || error instanceof BadRequestError || error instanceof ConflictError) {
+      throw error;
+    }
+    throw new CustomError(`Error al actualizar el abastecimiento: ${error.message}`, 500);
+  }
 };
 
 const eliminarAbastecimientoFisico = async (idAbastecimiento) => {
-    // ... Tu código original para esta función
+  const transaction = await sequelize.transaction();
+  try {
+    const abastecimiento = await Abastecimiento.findByPk(idAbastecimiento, { transaction });
+    if (!abastecimiento) {
+      throw new NotFoundError("Registro de abastecimiento no encontrado.");
+    }
+
+    // Si el registro estaba activo, se devuelve la cantidad al inventario
+    if (abastecimiento.estado) {
+      await Producto.increment('existencia', {
+        by: abastecimiento.cantidad,
+        where: { idProducto: abastecimiento.idProducto },
+        transaction
+      });
+    }
+    
+    await abastecimiento.destroy({ transaction });
+    await transaction.commit();
+    return true; // Indica que la eliminación fue exitosa
+  } catch(error) {
+    await transaction.rollback();
+    if (error instanceof NotFoundError) throw error;
+    throw new CustomError(`Error al eliminar abastecimiento: ${error.message}`, 500);
+  }
 };
 
 const agotarAbastecimiento = async (idAbastecimiento, razonAgotamiento) => {
-    // ... Tu código original para esta función
-};
-
-
-/**
- * ==================================================================
- * FUNCIÓN CORREGIDA: Busca usuarios que pertenezcan al rol "Empleado"
- * ==================================================================
- */
+  const abastecimiento = await Abastecimiento.findByPk(idAbastecimiento);
+  if (!abastecimiento) {
+    throw new NotFoundError(`Abastecimiento con ID ${idAbastecimiento} no encontrado.`);
+  }
+  if (abastecimiento.estaAgotado) {
+    throw new ConflictError(`El abastecimiento ya está marcado como agotado.`);
+  }
+
+  abastecimiento.estaAgotado = true;
+  abastecimiento.razonAgotamiento = razonAgotamiento || null;
+  abastecimiento.fechaAgotamiento = new Date();
+
+  await abastecimiento.save();
+  return abastecimiento;
+};
+
 const obtenerEmpleados = async () => {
   try {
     const empleados = await Usuario.findAll({
@@ -250,15 +242,14 @@
         model: Rol,
         as: 'rol',
         where: {
-          // Comparamos el nombre del rol, ignorando mayúsculas/minúsculas
           nombre: { [Op.iLike]: 'empleado' }
         },
-        attributes: [] // No necesitamos las columnas del rol en el resultado final
+        attributes: []
       },
       where: {
         estado: true
       },
-      attributes: ['id_usuario', 'correo'] // <-- Pide el correo del usuario
+      attributes: ['id_usuario', 'correo']
     });
     return empleados;
   } catch (error) {
@@ -266,227 +257,6 @@
   }
 };
 
-
-// --- EXPORTACIONES ---
-=======
-const actualizarAbastecimiento = async (idAbastecimiento, datosActualizar) => {
-  const {
-    estaAgotado,
-    razonAgotamiento,
-    fechaAgotamiento,
-    estado,
-    cantidad,
-    empleadoAsignado,
-  } = datosActualizar;
-
-  const transaction = await sequelize.transaction();
-  let productoIdAfectado;
-  try {
-    const abastecimiento = await Abastecimiento.findByPk(idAbastecimiento, {
-      transaction,
-    });
-    if (!abastecimiento) {
-      await transaction.rollback();
-      throw new NotFoundError("Registro de abastecimiento no encontrado.");
-    }
-    productoIdAfectado = abastecimiento.idProducto;
-
-    const producto = await Producto.findByPk(abastecimiento.idProducto, {
-      transaction,
-    });
-    if (!producto) {
-      await transaction.rollback();
-      throw new BadRequestError(
-        `Producto asociado (ID: ${abastecimiento.idProducto}) no encontrado.`
-      );
-    }
-
-    const estadoOriginal = abastecimiento.estado;
-    const cantidadOriginal = abastecimiento.cantidad;
-    const camposAActualizar = {};
-
-    if (estaAgotado !== undefined) camposAActualizar.estaAgotado = estaAgotado;
-    if (empleadoAsignado !== undefined)
-      camposAActualizar.empleadoAsignado = empleadoAsignado;
-    if (estaAgotado === true) {
-      if (razonAgotamiento !== undefined)
-        camposAActualizar.razonAgotamiento = razonAgotamiento;
-      if (fechaAgotamiento !== undefined)
-        camposAActualizar.fechaAgotamiento = fechaAgotamiento;
-    } else if (estaAgotado === false) {
-      camposAActualizar.razonAgotamiento = null;
-      camposAActualizar.fechaAgotamiento = null;
-    }
-
-    const nuevoEstado = Object.prototype.hasOwnProperty.call(
-      datosActualizar,
-      "estado"
-    )
-      ? estado
-      : abastecimiento.estado;
-    const nuevaCantidad = Object.prototype.hasOwnProperty.call(
-      datosActualizar,
-      "cantidad"
-    )
-      ? Number(cantidad)
-      : abastecimiento.cantidad;
-
-    camposAActualizar.estado = nuevoEstado;
-    camposAActualizar.cantidad = nuevaCantidad;
-
-    if (Object.keys(camposAActualizar).length > 0) {
-      await abastecimiento.update(camposAActualizar, { transaction });
-    }
-
-    let diferenciaCantidadInventario = 0;
-
-    if (estadoOriginal === true && nuevoEstado === true) {
-      diferenciaCantidadInventario = cantidadOriginal - nuevaCantidad;
-    } else if (estadoOriginal === false && nuevoEstado === true) {
-      diferenciaCantidadInventario = -nuevaCantidad;
-    } else if (estadoOriginal === true && nuevoEstado === false) {
-      diferenciaCantidadInventario = cantidadOriginal;
-    }
-
-    if (diferenciaCantidadInventario !== 0) {
-      if (diferenciaCantidadInventario > 0) {
-        await producto.increment("existencia", {
-          by: diferenciaCantidadInventario,
-          transaction,
-        });
-      } else {
-        if (producto.existencia < Math.abs(diferenciaCantidadInventario)) {
-          await transaction.rollback();
-          throw new ConflictError(
-            `No hay suficiente existencia para ajustar el producto '${producto.nombre}'. Requerido: ${Math.abs(diferenciaCantidadInventario)}, Disponible: ${producto.existencia}.`
-          );
-        }
-        await producto.decrement("existencia", {
-          by: Math.abs(diferenciaCantidadInventario),
-          transaction,
-        });
-      }
-    }
-
-    await transaction.commit();
-
-    if (productoIdAfectado) {
-      const productoActualizadoPostCommit =
-        await Producto.findByPk(productoIdAfectado);
-      if (productoActualizadoPostCommit) {
-        await checkAndSendStockAlert(
-          productoActualizadoPostCommit,
-          `tras actualizar abastecimiento ID ${idAbastecimiento}`
-        );
-      }
-    }
-
-    return obtenerAbastecimientoPorId(idAbastecimiento);
-  } catch (error) {
-    await transaction.rollback();
-    if (
-      error instanceof NotFoundError ||
-      error instanceof BadRequestError ||
-      error instanceof ConflictError
-    )
-      throw error;
-    console.error(
-      `Error al actualizar abastecimiento con ID ${idAbastecimiento}:`,
-      error.message,
-      error.stack
-    );
-    throw new CustomError(
-      `Error al actualizar el abastecimiento: ${error.message}`,
-      500
-    );
-  }
-};
-
-const eliminarAbastecimientoFisico = async (idAbastecimiento) => {
-  const transaction = await sequelize.transaction();
-  let productoIdAfectado;
-  let productoOriginal;
-  try {
-    const abastecimiento = await Abastecimiento.findByPk(idAbastecimiento, {
-      transaction,
-    });
-    if (!abastecimiento) {
-      await transaction.rollback();
-      throw new NotFoundError("Abastecimiento no encontrado.");
-    }
-    productoIdAfectado = abastecimiento.idProducto;
-
-    if (abastecimiento.estado) {
-      productoOriginal = await Producto.findByPk(abastecimiento.idProducto, {
-        transaction,
-      });
-      if (productoOriginal) {
-        await productoOriginal.increment("existencia", {
-          by: abastecimiento.cantidad,
-          transaction,
-        });
-      } else {
-        console.warn(
-          `Advertencia: Producto ID ${abastecimiento.idProducto} no encontrado al eliminar abastecimiento ID ${idAbastecimiento}. No se pudo revertir stock.`
-        );
-      }
-    }
-
-    const filasEliminadas = await Abastecimiento.destroy({
-      where: { idAbastecimiento },
-      transaction,
-    });
-    await transaction.commit();
-
-    if (productoIdAfectado && abastecimiento.estado && productoOriginal) {
-      const productoActualizadoPostCommit =
-        await Producto.findByPk(productoIdAfectado);
-      if (productoActualizadoPostCommit) {
-        await checkAndSendStockAlert(
-          productoActualizadoPostCommit,
-          `tras eliminar abastecimiento ID ${idAbastecimiento} (stock revertido)`
-        );
-      }
-    }
-    return filasEliminadas;
-  } catch (error) {
-    await transaction.rollback();
-    if (error instanceof NotFoundError) throw error;
-    console.error(
-      `Error al eliminar abastecimiento con ID ${idAbastecimiento}:`,
-      error.message
-    );
-    throw new CustomError(
-      `Error al eliminar abastecimiento: ${error.message}`,
-      500
-    );
-  }
-};
-
-// Nueva función para marcar un abastecimiento como agotado
-const agotarAbastecimiento = async (idAbastecimiento, razonAgotamiento) => {
-  const abastecimiento = await Abastecimiento.findByPk(idAbastecimiento);
-  if (!abastecimiento) {
-    throw new NotFoundError(
-      `Abastecimiento con ID ${idAbastecimiento} no encontrado.`
-    );
-  }
-  if (abastecimiento.estaAgotado) {
-    // Corresponde a esta_agotado en BD
-    throw new ConflictError(
-      `El abastecimiento con ID ${idAbastecimiento} ya está marcado como agotado.`
-    );
-  }
-
-  abastecimiento.estaAgotado = true;
-  abastecimiento.razonAgotamiento = razonAgotamiento || null; // Corresponde a razon_agotamiento
-  abastecimiento.fechaAgotamiento = new Date(); // Corresponde a fecha_agotamiento
-
-  await abastecimiento.save();
-  return abastecimiento;
-};
-
->>>>>>> abb864c8
 module.exports = {
   crearAbastecimiento,
   obtenerTodosLosAbastecimientos,
@@ -494,8 +264,5 @@
   actualizarAbastecimiento,
   eliminarAbastecimientoFisico,
   agotarAbastecimiento,
-<<<<<<< HEAD
   obtenerEmpleados,
-=======
->>>>>>> abb864c8
 };
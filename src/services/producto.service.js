--- conflicted
+++ resolved
@@ -102,85 +102,50 @@
   } = filtros;
 
   const offset = (page - 1) * limit;
-<<<<<<< HEAD
-
-  let whereCondition = {};
-  if (nombre) {
-    whereCondition.nombre = { [Op.iLike]: `%${nombre}%` };
-  }
-  if (estado !== undefined) {
-    whereCondition.estado = estado === "true";
-  }
-  if (idCategoria) {
-    whereCondition.categoriaProductoId = idCategoria;
-  }
-  if (tipoUso) {
-    whereCondition.tipoUso = tipoUso;
-  }
-
-  let includeCondition = [
-    {
-      model: db.CategoriaProducto,
-      as: "categoria",
-=======
-
-  let whereCondition = {};
-  if (nombre) {
-    whereCondition.nombre = { [Op.iLike]: `%${nombre}%` };
-  }
-  if (estado !== undefined) {
-    whereCondition.estado = estado === "true";
-  }
-  if (idCategoria) {
-    whereCondition.categoriaProductoId = idCategoria;
-  }
-  if (tipoUso) {
-    whereCondition.tipoUso = tipoUso; // Corregido: tipoUso en lugar de tipo_uso si el campo en el modelo es tipoUso
-  }
-
+
+  let whereCondition = {};
+  if (nombre) {
+    whereCondition.nombre = { [Op.iLike]: `%${nombre}%` };
+  }
+  if (estado !== undefined) {
+    whereCondition.estado = estado === "true";
+  }
+  if (idCategoria) {
+    whereCondition.categoriaProductoId = idCategoria;
+  }
+  if (tipoUso) {
+    whereCondition.tipoUso = tipoUso;
+  }
+  
   // ✅ --- CORRECCIÓN --- ✅
-  // Se asegura que el alias 'as' coincida con la definición de la relación en el modelo Producto.
-  // Asumo que la relación en el modelo Producto se define con 'as: "categoriaProducto"'.
-  let includeCondition = [
-    {
-      model: db.CategoriaProducto,
-      as: "categoriaProducto", // <-- Este alias debe coincidir con la definición de la asociación en el modelo Producto
->>>>>>> 2adaad49
-      attributes: ["idCategoriaProducto", "nombre", "vidaUtilDias", "tipoUso"],
-    },
-  ];
-
-  try {
-    const { count, rows } = await db.Producto.findAndCountAll({
-      where: whereCondition,
-      include: includeCondition,
-      limit: parseInt(limit),
-      offset: parseInt(offset),
-      order: [["nombre", "ASC"]],
-    });
-
-    return {
-      totalItems: count,
-      totalPages: Math.ceil(count / limit),
-      currentPage: parseInt(page),
-      productos: rows,
-    };
-  } catch (error) {
-<<<<<<< HEAD
-    console.error("Error inesperado al obtener productos:", {
-      message: error.message,
-      stack: error.stack,
-      name: error.name,
-    });
-    throw new CustomError(
-      "Ocurrió un error inesperado al obtener productos.",
-      500
-    );
-=======
-    console.error("Error en Sequelize al obtener productos:", error);
-    throw new Error("No se pudieron obtener los productos.");
->>>>>>> 2adaad49
-  }
+  // Se cambia el alias 'as' para que coincida con la definición del modelo.
+  let includeCondition = [
+    {
+      model: db.CategoriaProducto,
+      as: "categoriaProducto", // <-- Este era el error, lo cambiamos de "categoria"
+      attributes: ["idCategoriaProducto", "nombre", "vidaUtilDias", "tipoUso"],
+    },
+  ];
+
+  try {
+    const { count, rows } = await db.Producto.findAndCountAll({
+      where: whereCondition,
+      include: includeCondition,
+      limit: parseInt(limit),
+      offset: parseInt(offset),
+      order: [["nombre", "ASC"]],
+    });
+    
+    return {
+      totalItems: count,
+      totalPages: Math.ceil(count / limit),
+      currentPage: parseInt(page),
+      productos: rows,
+    };
+  } catch (error) {
+    console.error("Error en Sequelize al obtener productos:", error);
+    throw new Error("No se pudieron obtener los productos.");
+  }
 };
 
 /**
